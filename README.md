# LFRic-BAF

This repository contains the current state of BAF, the Build Architecture with
Fab. BAF is an object-oriented command line interface on top of the UK Met Office
build system Fab (https://github.com/MetOffice/fab). Fab itself is contained
as a submodule here, to ensure that the versions of BAF and FAB match.
It also contains LFRic-BAF, a complete new Fab-based build system for the
UK Met Office's LFRic simulation code, as an example of using BAF.

For now, you need to install this LFRic build system into existing LFRic repositories.
This way, building with Fab can be tested before the new Fab build system becomes
part of the LFRic repos. The documentation here describes how to install the
LFRic build scripts into existing LFRic repositories. This setup has been tested with
gfortran and ifort, this description assumes the usage of gfortran.

## Prerequisites
In order to use the build procedure below, you need to have:

- a Fortran compiler. For now supported are: `gfortran`, `ifort`,
<<<<<<< HEAD
`ifx`, Cray's `ftn`, 'nvfortran'.
=======
`ifx`, Cray's `ftn`, `nvfortran`.
>>>>>>> 31681955
- `mpif90` as a compiler wrapper that calls your Fortran compiler.
- the correct rose-picker version (2.0.0)
- libclang and python-clang (dependencies of Fab)
- All lfric dependencies must be available, including:
  - netcdf (including the `nf-config` tool)
  - hdf5
  - xios, yaxt

  Installation of PSyclone and fparser is described below, you need at least
  PSyclone 3.0 and fparser 0.2, older versions will result in build failures.

The build scripts support current LFRic trunk. Depending on LFRic version,
additional directories might need to be listed or be removed.

### Installation

Check out this repository with (for now) the branch `support_more_compilers`, which
fixes several issues encountered on different sites

<<<<<<< HEAD
    git clone -b  support_more_compilers --recurse-submodules git@github.com:MetOffice/lfric-baf
=======
    git clone --recurse-submodules git@github.com:MetOffice/lfric-baf
>>>>>>> 31681955

If you already have cloned this repository without the `--recurse-submodules` option,
run:

    git submodule init
    git submodule update

to get Fab from the submodule.

You need to have current trunk of PSyclone installed
(https://github.com/stfc/PSyclone). The API changes significantly in current trunk
(a 3.0 release is expected shortly), and the config
file included in LFRic and the example script relies on these new feature. 

If required, install current PSyclone in a Python virtual environment:

     # Create a virtual environment and install psyclone
     cd lfric-baf
     python3 -m venv venv_fab
     source ./venv_fab/bin/activate
     # Install current PSyclone
     git clone https://github.com/stfc/PSyclone.git
     cd PSyclone
     pip3 install .
     cd ..

Note that this will also install the right version of fparser. This build system
will only work with fparser 0.2 (or later).

Install the fab version included in lfric-baf:

     # Now install this fab:
     cd fab
     pip3 install .     # Without venv, use pip3 install --user .
     cd ..

Then you need to copy the build system into the two LFRic repositories - core and apps.
Assuming that the two environment variable `LFRIC_CORE` and `LFRIC_APPS` point to the
checked-out LFRic repositories, use:

     ./install.sh  $LFRIC_CORE $LFRIC_APPS

The script will do some simple tests to verify that the core and apps directory
indeed contain the expected LFRic repositories.

Fab-based build scripts will be installed into:

	- apps/applications/gravity_wave
	- apps/applications/gungho_model
	- apps/applications/lfric_atm
	- apps/applications/lfricinputs
	- core/applications/skeleton
	- core/mesh_tools


### Site-specific configuration

The fab build scripts will pickup site-specific configuration from directories under
`$LFRIC_CORE/infrastructure/build/fab/default`.

For now, it is recommended to copy the `niwa_xc50` directory, which shows how
to implement a (initially) empty site-specific setup. It will inherit all
functionality from the default configuration directory, which will setup
sensible defaults for all supported compilers. Use a two-part name,
the first part identifying your site, the second part the platform you are using.
If you have only one site, use `default` as platform (which is the default
used by Baf). Make sure to use an underscore between site and platform, not a
`minus` (since using a minus prevents Python from importing
files from these subdirectories, which can be useful).

The `niwa_xc50/config.py` file shows how to modify the linker options
as a simple example.


### Building
In order to use the Fab build system, a wrapper script installed in the LFRic core
repository needs to be used. You need to start the build from the LFRic apps (or core)
repo (not from this repo). Example usage (but don't try this now):

    cd $LFRIC_APPS/applications/lfric_atm
    $LFRIC_CORE/build.sh ./fab_lfric_atm.py

The wrapper script `build.sh` makes sure that the build scripts installed into the
core repository will be found. Even if you are building an application in core,
you still need to invoke the `build.sh` script to allow BAF to setup the Python
import infrastructure!

The new LFRic FAB build system relies on command line options to select compiler etc.
For building lfric_atm with gfortran (using mpif90 as a compiler wrapper that uses
gfortran), use:

    $LFRIC_CORE/build.sh ./fab_lfric_atm.py --site YOURSITE --platform YOUR_PLATFORM \
       --suite gnu \
       -mpi -fc mpif90-gfortran -ld  linker-mpif90-gfortran

If you have only one platform and therefore use `default` as name, there is no need
to specify the `--platform` command line options, it will default to `default`.

The options in detail:

- `--site` will make sure your modified config file is used to setup compiler options
- `--suite gnu` makes the gnu compiler suite  and related compiler wrapper the default.
- `-mpi` Enables MPI build
- `--fc mpif90-gfortran` selects the Fortran compiler. Here mpif90 as compiler wrapper
  around gfortran will be used. If your mpif90 should not be using gfortran (e.g. 
  it might be using intel), this will be detected and the build will
  be aborted. It might not be necessary to specify the compiler explicitly,
  since the default suite and the fact that MPI is enabled should allow Fab to
  detect this automatically. But it can be required if different compilers and
  compiler wrappers are available that would all fulfil the requirements.
<<<<<<< HEAD
  are a
- `--ld linkfer-mpif90-gfortran` Specifies the linker. This is for now required
  to ensure that a Fortran compiler is used for linking, since Fab does not know
  if linking should be done with C or Fortran (e.g. mpicc or mpif90, and it might
=======
- `--ld linkfer-mpif90-gfortran` specifies the linker. This is for now required
  to ensure that a Fortran compiler is used for linking, since Fab does not know
  if linking should be done with C or Fortran (e.g. mpicc or mpif90), and it might
>>>>>>> 31681955
  pick the wrong one. The name of a linker always starts with `linker-`, followed
  by the name of the compiler to use.

It is not strictly necessary to specify the compiler, selecting gnu as
compiler suite and specifying `-mpi` will be sufficient. But if your site installs
additional tools (e.g. we have profiling compiler wrappers), an unexpected compiler
or linker might be picked, hence it is recommended to be explicit.

If you have problems with the compiler names, run a build script with the option
`--available-compilers`, which will list all available compiler and linkers, and also
include debug output why other compilers were not marked as available.

Example output:

    ----- Available compiler and linkers -----
    Gcc - gcc: gcc
    Mpicc(gcc)
    Gfortran - gfortran: gfortran
    Mpif90(gfortran)
    Linker - linker-gcc: gcc
    Linker - linker-gfortran: gfortran
    Linker - linker-mpif90-gfortran: mpif90
    Linker - linker-mpicc-gcc: mpicc


The build directory will be under `$FAB_WORKSPACE`, with the name containing the application
and compiler, e.g. `lfric_atm-mpif90-gfortran`. If `$FAB_WORKSPACE` is not defined, it
defaults to `$HOME/fab-workspace`. The build directory will contain the binary, all
original source files will be under `source`, and all files created during build (including
preprocessed files, PSyclone modified files, object files, ...) under `build_output`.

### Usage on Cray systems
On Cray XCs, the recommended way of building code is to use the Cray-supplied
compiler wrappers (e.g. `ftn`). FAB supports these wrappers, but it will be required
to explicitly specify the compilers to use (since FAB will otherwise detect e.g. 
`ifort`, instead of using `ftn` as wrapper around `ifort`). Since Crays also use
`cc` as wrapper, which can lead to confusion on non-cray systems, these wrappers
are named `crayftn` and `craycc`. Use the following to select the right compiler:
- `crayftn-ftn` - Use the CCE compilers
- `crayftn-ifort` - Use `ftn` with Intel's `ifort`
- `crayftn-gfortran` - Use `ftn` with GNU's `gfortran`.
- `craycc-cc` - Use the CCE compilers
- `craycc-icc` - Use `cc` with Intel's `icc`
- `craycc-gcc` - Use `cc` with GNU's `gcc`
- `linker-crayftn-ifort` - Use the Cray `ftn` wrapper for `ifort` as linker.
   Etc. for other linkers.

Example usage using Cray's CCE (assuming that `core` is next to `apps`:

    cd apps/applications/gungho
    ../../../core/build.sh ./fab_gungho.py -fc crayftn-ftn -ld linker-crayftn-ftn


### Running PSyclone on UM files
This repository contains an additional script that shows how to use PSyclone to
additionally transform existing Fortran code using PSyclone's transformation ability
for the `LFRic_atm` apps. The script is called `./fab_lfric_atm_um_transform.py`.
It inherits the required source files from `./fab_lfric_atm.py` in the same directory,
and it is in turn based on `$LFRIC_CORE/infrastructure/build/fab/lfric_base.py` and
`baf_base.py` in the same directory. The two base classes in `LFRIC_CORE` provide
command line handling, running PSyclone on .x90 files etc. The application script
itself selects the requires source files and other repositories, and specifies
which libraries are required at link time. The example script 
`./fab_lfric_atm_um_transform.py` only contains the change required to add
an additional PSyclone step. It defines two methods:

- `psyclone`. This step overwrites the default PSyclone step. It first calls
  the original psyclone method (which processes all .x90 files). Then it
  loops over a list of files (with one file only specified as example),
  and calls psyclone for these files, creating a new output file with
  `_psyclonified` added to the file name. Then it replaces the original
  filename in the FORTRAN_BUILD_FILES artefact with the newly create file
  (with `psyclonified` added). Once this is done, the rest of the build
  system will then only compile the newly created file, the original file
  will not be compiled at all.
- `get_um_script` This method is passed to the psyclone process method, and
  it is used to determine which psyclone script is used to transform the
  specified file. In this example, it will always return
  `optimisation/umscript.py`. This script simple adds three comment lines
  at the top of the file.

Make sure to be in the LFRic applications repository with lfric_atm, then you
can build lfric_atm using

    cd $LFRIC_APPS/applications/lfric_atm
    $LFRIC_CORE/build.sh ./fab_lfric_atm_um_transform.py --site YOURSITE --suite gnu \
       -mpi -fc mpif90-gfortran -ld  linker-mpif90-gfortran

This will create a new directory under `FAB_WORKSPACE` called 
`lfric_atm_um_transform-mpif90-gfortran`. After the build process, you can check that
the file bdy_impl3 was transformed (some files have been removed in the output
below, so you will see more):

	~/fab-workspace/lfric_atm_um_transform-mpif90-gfortran$ find  . -iname bdy_impl3\*
	./source/science/um/atmosphere/boundary_layer/bdy_impl3.F90
	./build_output/science/um/atmosphere/boundary_layer/bdy_impl3.f90
	./build_output/science/um/atmosphere/boundary_layer/bdy_impl3_psyclonified.f90
	./build_output/bdy_impl3_mod.mod
	./build_output/_prebuild/bdy_impl3_psyclonified.59609a27b.o

The first line is the original input file. The next is the preprocessed file, which
is then processed by psyclone with the `umscript.py`. Then there is only one
.o file created, for the psyclonified file.

The two f90 files under build_output will be quite different (since PSyclone removes
comments and changes the layout), but at the top of the file you will see the lines:

	! Processed by umscript.py
	! ------------------------
	! 

The `umscript.py` explicitly adds these comments to each file it processes.<|MERGE_RESOLUTION|>--- conflicted
+++ resolved
@@ -17,11 +17,7 @@
 In order to use the build procedure below, you need to have:
 
 - a Fortran compiler. For now supported are: `gfortran`, `ifort`,
-<<<<<<< HEAD
-`ifx`, Cray's `ftn`, 'nvfortran'.
-=======
 `ifx`, Cray's `ftn`, `nvfortran`.
->>>>>>> 31681955
 - `mpif90` as a compiler wrapper that calls your Fortran compiler.
 - the correct rose-picker version (2.0.0)
 - libclang and python-clang (dependencies of Fab)
@@ -38,14 +34,9 @@
 
 ### Installation
 
-Check out this repository with (for now) the branch `support_more_compilers`, which
-fixes several issues encountered on different sites
-
-<<<<<<< HEAD
-    git clone -b  support_more_compilers --recurse-submodules git@github.com:MetOffice/lfric-baf
-=======
+Check out this repository:
+
     git clone --recurse-submodules git@github.com:MetOffice/lfric-baf
->>>>>>> 31681955
 
 If you already have cloned this repository without the `--recurse-submodules` option,
 run:
@@ -156,16 +147,9 @@
   since the default suite and the fact that MPI is enabled should allow Fab to
   detect this automatically. But it can be required if different compilers and
   compiler wrappers are available that would all fulfil the requirements.
-<<<<<<< HEAD
-  are a
-- `--ld linkfer-mpif90-gfortran` Specifies the linker. This is for now required
-  to ensure that a Fortran compiler is used for linking, since Fab does not know
-  if linking should be done with C or Fortran (e.g. mpicc or mpif90, and it might
-=======
 - `--ld linkfer-mpif90-gfortran` specifies the linker. This is for now required
   to ensure that a Fortran compiler is used for linking, since Fab does not know
   if linking should be done with C or Fortran (e.g. mpicc or mpif90), and it might
->>>>>>> 31681955
   pick the wrong one. The name of a linker always starts with `linker-`, followed
   by the name of the compiler to use.
 
