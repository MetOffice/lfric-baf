#!/usr/bin/env python3
# ##############################################################################
#  (c) Crown copyright Met Office. All rights reserved.
#  For further details please refer to the file COPYRIGHT
#  which you should have received as part of this distribution
# ##############################################################################

'''
This is an OO basic interface to FAB. It allows typical applications to
only modify very few settings to have a working FAB build script.
'''

import argparse
from importlib import import_module
import logging
import os
import sys
from typing import List, Optional, Union

from fab.build_config import AddFlags, BuildConfig
from fab.steps.analyse import analyse
from fab.steps.archive_objects import archive_objects
from fab.steps.c_pragma_injector import c_pragma_injector
from fab.steps.compile_c import compile_c
from fab.steps.compile_fortran import compile_fortran
from fab.steps.find_source_files import find_source_files
from fab.steps.link import link_exe, link_shared_object
from fab.steps.preprocess import preprocess_c, preprocess_fortran
from fab.tools import Category, ToolBox, ToolRepository


class BafBase:
    '''
    This is the base class for all FAB scripts.

    :param name: the name to be used for the workspace. Note that
        the name of the compiler will be added to it.
<<<<<<< HEAD
    :param root_symbol:
=======
    :param link_target: what target should be created. Must be one of
        "executable" (default), "static-library", or "shared-library"
    :param Optional[str] root_symbol:

    :raises ValueError: if link_target is not one of "executable",
        "static-library", or "shared-library".
>>>>>>> 139be029
    '''
    # pylint: disable=too-many-instance-attributes
    def __init__(self,
                 name: str,
                 link_target: Optional[str] = "executable",
                 root_symbol: Optional[str] = None):
        link_target = link_target.lower()
        valid_targets = ["executable", "static-library", "shared-library"]
        if link_target not in valid_targets:
            raise ValueError(f"Invalid parameter '{link_target}', must be "
                             f"one of '{', '.join(valid_targets)}'.")
        self._link_target = link_target
        self._logger = logging.getLogger('fab')
        self._site = None
        self._platform = None
<<<<<<< HEAD
        self._target = ""
=======
        self._target = None
        # Save the name to use as library name (if required)
        self._name = name
>>>>>>> 139be029

        # The preprocessor flags to be used. One stores the common flags
        # (without path-specific component), the other the path-specific
        # flags (which are still handled separately in Fab)
        self._preprocessor_flags_common: List[str] = []
        self._preprocessor_flags_path: List[AddFlags] = []

        # We have to determine the site-specific setup first, so that e.g.
        # new compilers can be added before command line options are handled
        # (which might request this new compiler). So first parse the command
        # line for --site and --platform only:
        self.define_site_platform_target()

        # Now that site, platform and target are defined, import any
        # site-specific settings
        self.site_specific_setup()

        # Define the tool box, which might be started to be filled
        # when handling command line options:
        self._tool_box = ToolBox()
        parser = self.define_command_line_options()
        self.handle_command_line_options(parser)
        # Now allow further site-customisations depending on
        # the command line arguments
        if self._site_config:
            self._site_config.handle_command_line_options(self.args)

        if root_symbol:
            self._root_symbol = root_symbol
        else:
            self._root_symbol = name

        label = f"{name}-{self.args.profile}-$compiler"
        self._config = BuildConfig(tool_box=self._tool_box,
                                   project_label=label,
                                   verbose=True,
                                   n_procs=self.args.nprocs,
                                   mpi=self.args.mpi,
                                   openmp=self.args.openmp,
                                   profile=self.args.profile,
                                   )

        if self._site_config:
            self._site_config.update_toolbox(self._config)

    @property
    def site(self) -> Optional[str]:
        '''
        :returns: the site (or nonte if no site is specified)
        '''
        return self._site

    @property
    def logger(self) -> logging.Logger:
        '''
        :returns: the logging instance to use.
        '''
        return self._logger

    @property
    def platform(self) -> Optional[str]:
        '''
        :returns: the platform, or None if not specified.
        '''
        return self._platform

    @property
    def target(self) -> str:
        '''
        :returns: the target (="site-platform"), or "default"
            if nothing was specified.
        '''
        return self._target

    @property
    def config(self) -> BuildConfig:
        '''
        :returns: the FAB BuildConfig instance.
        :rtype: :py:class:`fab.BuildConfig`
        '''
        return self._config

    @property
    def args(self) -> argparse.Namespace:
        '''
        :returns: the arg parse objects containing the user's
            command line information.
        '''
        return self._args

    @property
    def preprocess_flags_common(self) -> List[str]:
        """
        :returns: the list of all common preprocessor flags.
        """
        return self._preprocessor_flags_common

    @property
    def preprocess_flags_path(self) -> List[AddFlags]:
        """
        :returns: the list of all path-specific flags.
        """
        return self._preprocessor_flags_path

    def define_site_platform_target(self) -> None:
        '''
        This method defines the attributes site, platform (and
        target=site-platform) based on the command line option --site
        and --platform (using $SITE and $PLATFORM as a default). If
        site or platform is missing and the corresponding environment
        variable is not set, 'default' will be used.
        '''

        # Use `argparser.parse_known_args` to just handle --site and
        # --platform. We also suppress help (all of which will be handled
        # later, including proper help messages)
        parser = argparse.ArgumentParser(add_help=False)
        parser.add_argument("--site", "-s", type=str, default="$SITE")
        parser.add_argument("--platform", "-p", type=str, default="$PLATFORM")

        args = parser.parse_known_args()[0]   # Ignore element [1]=unknown args
        if args.site == "$SITE":
            self._site = os.environ.get("SITE", "default")
        elif args.site:
            self._site = args.site
        else:
            self._site = "default"

        if args.platform == "$PLATFORM":
            self._platform = os.environ.get("PLATFORM", "default")
        elif args.platform:
            self._platform = args.platform
        else:
            self._platform = "default"

        # Define target attribute for site&platform-specific files
        # If none are specified, just use a single default (instead of
        # default-default)
        if self._platform == "default" and self._site == "default":
            self._target = "default"
        else:
            self._target = f"{self._site}_{self._platform}"

    def site_specific_setup(self) -> None:
        '''
        Imports a site-specific config file. The location is based
        on the attribute target (which is set to be site-platform).
        '''
        try:
            config_module = import_module(f"{self.target}.config")
        except ModuleNotFoundError:
            # We log a warning, but proceed, since there is no need to
            # have a site-specific file.
            self._logger.warning(f"Cannot find site-specific module "
                                 f"'{self.target}.config'.")
            self._site_config = None
            return
        self.logger.info(f"baf_base: Imported '{self.target}'")
        # The constructor handles everything.
        self._site_config = config_module.Config()

    def define_command_line_options(
            self,
            parser: Optional[argparse.ArgumentParser] = None
            ) -> argparse.ArgumentParser:
        '''
        Defines command line options. Can be overwritten by a derived
        class which can provide its own instance (to easily allow for a
        different description).

        :param parser: optional a pre-defined argument parser. If not, a
            new instance will be created.
        '''

        if not parser:
            # The formatter class makes sure to print default settings
            parser = argparse.ArgumentParser(
                description=("A Baf-based build system. Note that if --suite "
                             "is specified, this will change the default for "
                             "compiler and linker"),
                formatter_class=argparse.ArgumentDefaultsHelpFormatter)

        parser.add_argument(
            '--suite', '-v', type=str, default=None,
            help="Sets the default suite for compiler and linker")
        parser.add_argument(
            '--available-compilers', default=False, action="store_true",
            help="Displays the list of available compilers and linkers")
        parser.add_argument(
            '--fc', '-fc', type=str, default="$FC",
            help="Name of the Fortran compiler to use")
        parser.add_argument(
            '--cc', '-cc', type=str, default="$CC",
            help="Name of the C compiler to use")
        parser.add_argument(
            '--ld', '-ld', type=str, default="$LD",
            help="Name of the linker to use")

        parser.add_argument(
            '--nprocs', '-n', type=int, default=1,
            help="Number of processes (default is 1)")
        parser.add_argument(
            '--mpi', '-mpi', default=True, action="store_true",
            help="Enable MPI")
        parser.add_argument(
            '--no-mpi', '-no-mpi', action="store_false",
            dest="mpi", help="Disable MPI")
        parser.add_argument(
            '--openmp', '-openmp', default=True, action="store_true",
            help="Enable OpenMP")
        parser.add_argument(
            '--no-openmp', '-no-openmp', action="store_false",
            dest="openmp", help="Disable OpenMP")
        parser.add_argument(
            '--openacc', '-openacc', default=True, action="store_true",
            help="Enable OpenACC")
        parser.add_argument(
            '--host', '-host', default="cpu", type=str,
            help="Determine the OpenACC or OpenMP: either 'cpu' or 'gpu'.")

        parser.add_argument("--site", "-s", type=str,
                            default="$SITE or 'default'",
                            help="Name of the site to use.")
        parser.add_argument("--platform", "-p", type=str,
                            default="$PLATFORM or 'default'",
                            help="Name of the platform of the site to use.")
        if self._site_config:
            valid_profiles = self._site_config.get_valid_profiles()
            parser.add_argument(
                '--profile', '-pro', type=str, default=valid_profiles[0],
                help=(f"Sets the compiler profile, choose from "
                      f"'{valid_profiles}'."))
        return parser

    def handle_command_line_options(self,
                                    parser: argparse.ArgumentParser) -> None:
        '''
        Analyse the actual command line options using the specified parser.
        The base implementation will handle the `--suite` parameter, and
        compiler/linker parameters (including the usage of environment
        variables). Needs to be overwritten to handle additional options
        specified by a derived script.

        :param argparse.ArgumentParser parser: the argument parser.
        '''
        # pylint: disable=too-many-branches
        self._args = parser.parse_args(sys.argv[1:])
        if self.args.host.lower() not in ["", "cpu", "gpu"]:
            raise RuntimeError(f"Invalid host directive "
                               f"'{self.args.host}'.")

        tr = ToolRepository()
        if self.args.available_compilers:
            all_available = []
            # We don't print the values immediately, since `is_available` runs
            # tests with debugging enabled, which adds a lot of debug output.
            # Instead write the combined list at the end and then exit.
            for compiler in tr[Category.C_COMPILER]:
                if compiler.is_available:
                    all_available.append(compiler)
            for compiler in tr[Category.FORTRAN_COMPILER]:
                if compiler.is_available:
                    all_available.append(compiler)
            for linker in tr[Category.LINKER]:
                if linker.is_available:
                    all_available.append(linker)
            print("\n----- Available compiler and linkers -----")
            for tool in all_available:
                print(tool)
            sys.exit()

        if not self._site_config:
            # If there is no site config, use the default (empty) profile
            self.args.profile = ""
        else:
            # Otherwise make sure the selected profile is supported:
            if (self.args.profile and self.args.profile
                    not in self._site_config.get_valid_profiles()):
                raise RuntimeError(f"Invalid profile '{self.args.profile}")
            if not self.args.profile:
                # If no default was selected, set the profile to be the
                # default, which is the first entry of all valid profiles:
                self.args.profile = self._site_config.get_valid_profiles()[0]

        if self.args.suite:
            tr.set_default_compiler_suite(self.args.suite)

            self.logger.info(f"Setting suite to '{self.args.suite}'.")
            # suite will overwrite use of env variables, so change the
            # value of these arguments to be none so they will be ignored
            if self.args.fc == "$FC":
                self.args.fc = None
            if self.args.cc == "$CC":
                self.args.cc = None
            if self.args.ld == "$LD":
                self.args.ld = None
        else:
            # If no suite is specified, if required set the defaults
            # for compilers based on the environment variables.
            if self.args.fc == "$FC":
                self.args.fc = os.environ.get("FC")
            if self.args.cc == "$CC":
                self.args.cc = os.environ.get("CC")
            if self.args.ld == "$LD":
                self.args.ld = os.environ.get("LD")

        # If no suite was specified, and a special tool was requested,
        # add it to the tool box:
        if self.args.cc:
            cc = tr.get_tool(Category.C_COMPILER, self.args.cc)
            self._tool_box.add_tool(cc)
        if self.args.fc:
            fc = tr.get_tool(Category.FORTRAN_COMPILER, self.args.fc)
            self._tool_box.add_tool(fc)
        if self.args.ld:
            ld = tr.get_tool(Category.LINKER, self.args.ld)
            self._tool_box.add_tool(ld)

    def define_preprocessor_flags(self) -> None:
        '''
        Top level function that sets preprocessor flags. The base
        implementation does nothing, should be overwritten.
        '''

    def get_linker_flags(self) -> List[str]:
        '''
        Base class for setting linker flags. This base implementation
        for now just returns an empty list.

        :returns: list of flags for the linker.
        '''
        return []

    def add_preprocessor_flags(
            self,
            list_of_flags: Union[AddFlags, str, List[AddFlags], List[str]]
            ) -> None:
        """
        This function appends a preprocessor flags to the internal list of
        all preprocessor flags, which will be passed to Fab's various
        preprocessing steps (for C, Fortran, and X90).

        Each flag can be either a str, or a path-specific instance of
        Fab's AddFlags object. For the convenience of the user, this function
        also accepts a single flag or a list of flags.

        No checking will be done if a flag is already in the list of flags.

        :param list_of_flags: the preprocessor flag(s) to add. This can be
            either a ``str`` or an ``AddFlags``, and in each case either a
            single item or a list.
        """

        # This convoluted test makes mypy happy
        if isinstance(list_of_flags, AddFlags):
            list_of_flags = [list_of_flags]
        elif isinstance(list_of_flags, str):
            list_of_flags = [list_of_flags]

        # While Fab still distinguishes between path-specific and common
        # flags, we have to sort these flags here:
        for flag in list_of_flags:
            if isinstance(flag, AddFlags):
                self._preprocessor_flags_path.append(flag)
            else:
                self._preprocessor_flags_common.append(flag)

    def grab_files_step(self) -> None:
        '''
        This should be overwritten by an application, since without this
        there are no source files.
        '''
        raise RuntimeError("You have to overwrite `grab_files` to define "
                           "the source code")

    def find_source_files_step(self) -> None:
        """
        This function calls Fab's find_source_files, to identify and add
        all source files to Fab's artefact store.
        """
        find_source_files(self.config)

    def preprocess_c_step(self, path_flags: Optional[List[str]] = None) -> None:
        """
        Calls Fab's preprocessing of all C files. It passes the
        common and path-specific flags set using add_preprocessor_flags.
        """
        if not path_flags:
            path_flags = []
        preprocess_c(self.config,
                     common_flags=self.preprocess_flags_common,
                     path_flags=self.preprocess_flags_path + path_flags)

    def preprocess_fortran_step(self, path_flags=None) -> None:
        """
        Calls Fab's preprocessing of all fortran files. It passes the
        common and path-specific flags set using add_preprocessor_flags.
        """
        if not path_flags:
            path_flags = []
        preprocess_fortran(self.config,
                           common_flags=self.preprocess_flags_common,
                           path_flags=self.preprocess_flags_path+path_flags)

    def analyse_step(self) -> None:
        """
        Calls Fab's analyse. It passes the config and root symbol for
        Fab to analyze the source code dependencies.
        """
        if self._link_target == "executable":
            analyse(self.config, root_symbol=self._root_symbol)
        else:
            analyse(self.config, root_symbol=None)

    def compile_c_step(self) -> None:
        """
        Calls Fab's compile_c. It passes the config for Fab to compile
        all C files. Optionally, common flags, path-specific flags and
        alternative source can also be passed to Fab for compilation.
        """
        compile_c(self.config)

    def compile_fortran_step(self, path_flags=None) -> None:
        """
        Calls Fab's compile_fortran. It passes the config for Fab to
        compile all Fortran files. Optionally, common flags, path-specific
        flags and alternative source can also be passed to Fab for
        compilation.
        """
        compile_fortran(self.config, common_flags=[],
                        path_flags=path_flags)

    def archive_objects_step(self) -> None:
        """
        Calls Fab's archive_objects. At the moment, the config is passed
        to Fab to create an object archive.
        """
        archive_objects(self.config)

    def link_step(self) -> None:
        """
        Calls Fab's link_exe. It passes the config and a list of required
        library names set using get_linker_flags to Fab for linking.
        """
        if self._link_target == "static-library":
            out_path = self.config.project_workspace / f"lib{self._name}.a"
            archive_objects(self.config,
                            output_fpath=str(out_path))
        elif self._link_target == "shared-library":
            out_path = self.config.project_workspace / f"lib{self._name}.so"
            link_shared_object(self.config,
                               output_fpath=str(out_path))
        else:
            # Binary:
            link_exe(self.config, libs=self.get_linker_flags())

    def build(self) -> None:
        """
        This function defines the build process for Fab. Generally, a build
        process involves grabbing and finding Fortran and C source files for
        proprocessing, dependency analysis, compilation and linking.
        """
        # We need to use "with" to trigger the entrance/exit functionality,
        # but otherwise the config object is used from this object, so no
        # need to use it anywhere.
        with self._config as _:
            self.grab_files_step()
            self.find_source_files_step()
            c_pragma_injector(self.config)
            self.define_preprocessor_flags()
            self.preprocess_c_step()
            self.preprocess_fortran_step()
            self.analyse_step()
            self.compile_c_step()
            self.compile_fortran_step()
            # Disable archiving due to
            # https://github.com/MetOffice/fab/issues/310
            # Archives can contain several versions of a file (with different)
            # hashes, meaning at link time an older version might be used,
            # even if a newer one is available.
            # self.archive_objects()
            self.link_step()


# ==========================================================================
if __name__ == "__main__":
    # This tests the BafBase class using the command line.
    logger = logging.getLogger('fab')
    logger.setLevel(logging.DEBUG)
    baf_base = BafBase(name="command-line-test",
                       root_symbol=None)<|MERGE_RESOLUTION|>--- conflicted
+++ resolved
@@ -35,16 +35,9 @@
 
     :param name: the name to be used for the workspace. Note that
         the name of the compiler will be added to it.
-<<<<<<< HEAD
-    :param root_symbol:
-=======
     :param link_target: what target should be created. Must be one of
         "executable" (default), "static-library", or "shared-library"
-    :param Optional[str] root_symbol:
-
-    :raises ValueError: if link_target is not one of "executable",
-        "static-library", or "shared-library".
->>>>>>> 139be029
+    :param root_symbol:
     '''
     # pylint: disable=too-many-instance-attributes
     def __init__(self,
@@ -60,13 +53,9 @@
         self._logger = logging.getLogger('fab')
         self._site = None
         self._platform = None
-<<<<<<< HEAD
-        self._target = ""
-=======
-        self._target = None
         # Save the name to use as library name (if required)
         self._name = name
->>>>>>> 139be029
+        self._target = ""
 
         # The preprocessor flags to be used. One stores the common flags
         # (without path-specific component), the other the path-specific
@@ -449,7 +438,8 @@
         """
         find_source_files(self.config)
 
-    def preprocess_c_step(self, path_flags: Optional[List[str]] = None) -> None:
+    def preprocess_c_step(self,
+                          path_flags: Optional[List[str]] = None) -> None:
         """
         Calls Fab's preprocessing of all C files. It passes the
         common and path-specific flags set using add_preprocessor_flags.
