#!/usr/bin/env python3
# ##############################################################################
#  (c) Crown copyright Met Office. All rights reserved.
#  For further details please refer to the file COPYRIGHT
#  which you should have received as part of this distribution
# ##############################################################################

'''
This is an OO basic interface to FAB. It allows typical applications to
only modify very few settings to have a working FAB build script.
'''

import argparse
from importlib import import_module
import logging
import os
from pathlib import Path
import sys
from typing import List, Optional, Union, Iterable

from fab.build_config import AddFlags, BuildConfig
from fab.steps.analyse import analyse
from fab.steps.archive_objects import archive_objects
from fab.steps.c_pragma_injector import c_pragma_injector
from fab.steps.compile_c import compile_c
from fab.steps.compile_fortran import compile_fortran
from fab.steps.find_source_files import find_source_files, Exclude, Include
from fab.steps.link import link_exe, link_shared_object
from fab.steps.preprocess import preprocess_c, preprocess_fortran
from fab.tools import Category, ToolBox, ToolRepository


class BafBase:
    '''
    This is the base class for all FAB scripts.

    :param name: the name to be used for the workspace. Note that
        the name of the compiler will be added to it.
    :param link_target: what target should be created. Must be one of
        "executable" (default), "static-library", or "shared-library"
    :param root_symbol:
    '''
    # pylint: disable=too-many-instance-attributes
    def __init__(self,
                 name: str,
                 link_target: Optional[str] = "executable",
                 root_symbol: Optional[str] = None):
        link_target = link_target.lower()
        valid_targets = ["executable", "static-library", "shared-library"]
        if link_target not in valid_targets:
            raise ValueError(f"Invalid parameter '{link_target}', must be "
                             f"one of '{', '.join(valid_targets)}'.")
        self._link_target = link_target
        self._logger = logging.getLogger('fab')
        self._site = None
        self._platform = None
        # Save the name to use as library name (if required)
        self._name = name
        self._target = ""

        # The preprocessor flags to be used. One stores the common flags
        # (without path-specific component), the other the path-specific
        # flags (which are still handled separately in Fab)
        self._preprocessor_flags_common: List[str] = []
        self._preprocessor_flags_path: List[AddFlags] = []

        # The compiler and linker flags from the command line
        self._fortran_compiler_flags_commandline: List[str] = []
        self._c_compiler_flags_commandline: List[str] = []
        self._linker_flags_commandline: List[str] = []

        # We have to determine the site-specific setup first, so that e.g.
        # new compilers can be added before command line options are handled
        # (which might request this new compiler). So first parse the command
        # line for --site and --platform only:
        self.define_site_platform_target()

        # Now that site, platform and target are defined, import any
        # site-specific settings
        self.site_specific_setup()

        # Define the tool box, which might be started to be filled
        # when handling command line options:
        self._tool_box = ToolBox()
        parser = self.define_command_line_options()
        self.handle_command_line_options(parser)
        # Now allow further site-customisations depending on
        # the command line arguments
        if self._site_config:
            self._site_config.handle_command_line_options(self.args)

        if root_symbol:
            self._root_symbol = root_symbol
        else:
            self._root_symbol = name

        label = f"{name}-{self.args.profile}-$compiler"
        self._config = BuildConfig(tool_box=self._tool_box,
                                   project_label=label,
                                   verbose=True,
                                   n_procs=self.args.nprocs,
                                   mpi=self.args.mpi,
                                   openmp=self.args.openmp,
                                   profile=self.args.profile,
                                   )

        if self._site_config:
            self._site_config.update_toolbox(self._config)

    @property
<<<<<<< HEAD
    def root_symbol(self) -> str:
        '''
        :returns: the root symbol.
        '''
        return self._root_symbol

    @property
    def site(self) -> str:
=======
    def site(self) -> Optional[str]:
>>>>>>> 242c0bfb
        '''
        :returns: the site (or nonte if no site is specified)
        '''
        return self._site

    @property
    def logger(self) -> logging.Logger:
        '''
        :returns: the logging instance to use.
        '''
        return self._logger

    @property
    def platform(self) -> Optional[str]:
        '''
        :returns: the platform, or None if not specified.
        '''
        return self._platform

    @property
    def target(self) -> str:
        '''
        :returns: the target (="site-platform"), or "default"
            if nothing was specified.
        '''
        return self._target

    @property
    def config(self) -> BuildConfig:
        '''
        :returns: the FAB BuildConfig instance.
        :rtype: :py:class:`fab.BuildConfig`
        '''
        return self._config

    @property
    def args(self) -> argparse.Namespace:
        '''
        :returns: the arg parse objects containing the user's
            command line information.
        '''
        return self._args

    @property
    def preprocess_flags_common(self) -> List[str]:
        """
        :returns: the list of all common preprocessor flags.
        """
        return self._preprocessor_flags_common

    @property
    def preprocess_flags_path(self) -> List[AddFlags]:
        """
        :returns: the list of all path-specific flags.
        """
        return self._preprocessor_flags_path

    @property
    def fortran_compiler_flags_commandline(self) -> List[str]:
        """
        :returns: the list of flags specified through --fflags.
        """
        return self._fortran_compiler_flags_commandline

    @property
    def c_compiler_flags_commandline(self) -> List[str]:
        """
        :returns: the list of flags specified through --cflags.
        """
        return self._c_compiler_flags_commandline

    @property
    def linker_flags_commandline(self) -> List[str]:
        """
        :returns: the list of flags specified through --ldflags.
        """
        return self._linker_flags_commandline

    def define_site_platform_target(self) -> None:
        '''
        This method defines the attributes site, platform (and
        target=site-platform) based on the command line option --site
        and --platform (using $SITE and $PLATFORM as a default). If
        site or platform is missing and the corresponding environment
        variable is not set, 'default' will be used.
        '''

        # Use `argparser.parse_known_args` to just handle --site and
        # --platform. We also suppress help (all of which will be handled
        # later, including proper help messages)
        parser = argparse.ArgumentParser(add_help=False)
        parser.add_argument("--site", "-s", type=str, default="$SITE")
        parser.add_argument("--platform", "-p", type=str, default="$PLATFORM")

        args = parser.parse_known_args()[0]   # Ignore element [1]=unknown args
        if args.site == "$SITE":
            self._site = os.environ.get("SITE", "default")
        elif args.site:
            self._site = args.site
        else:
            self._site = "default"

        if args.platform == "$PLATFORM":
            self._platform = os.environ.get("PLATFORM", "default")
        elif args.platform:
            self._platform = args.platform
        else:
            self._platform = "default"

        # Define target attribute for site&platform-specific files
        # If none are specified, just use a single default (instead of
        # default-default)
        if self._platform == "default" and self._site == "default":
            self._target = "default"
        else:
            self._target = f"{self._site}_{self._platform}"

    def site_specific_setup(self) -> None:
        '''
        Imports a site-specific config file. The location is based
        on the attribute target (which is set to be site_platform).
        '''
        try:
            # We need to add the 'site_specific' directory to the path, so
            # each config can import from 'default' (instead of having to
            # use 'site_specific.default'). We must use the absolute path
            # to support importing this base class from a different directory.
            this_dir = Path(__file__).parent
            sys.path.append(str(this_dir / "site_specific"))
            config_name = f"site_specific.{self.target}.config"
            config_module = import_module(config_name)
        except ModuleNotFoundError as err:
            # We log a warning, but proceed, since there is no need to
            # have a site-specific file.
            self._logger.warning(f"Cannot find site-specific module "
                                 f"'{config_name}': {err}.")
            self._site_config = None
            return
        self.logger.info(f"baf_base: Imported '{self.target}'")
        # The constructor handles everything.
        self._site_config = config_module.Config()

    def define_command_line_options(
            self,
            parser: Optional[argparse.ArgumentParser] = None
            ) -> argparse.ArgumentParser:
        '''
        Defines command line options. Can be overwritten by a derived
        class which can provide its own instance (to easily allow for a
        different description).

        :param parser: optional a pre-defined argument parser. If not, a
            new instance will be created.
        '''

        if not parser:
            # The formatter class makes sure to print default settings
            parser = argparse.ArgumentParser(
                description=("A Baf-based build system. Note that if --suite "
                             "is specified, this will change the default for "
                             "compiler and linker"),
                formatter_class=argparse.ArgumentDefaultsHelpFormatter)

        parser.add_argument(
            '--suite', '-v', type=str, default=None,
            help="Sets the default suite for compiler and linker")
        parser.add_argument(
            '--available-compilers', default=False, action="store_true",
            help="Displays the list of available compilers and linkers")
        parser.add_argument(
            '--fc', '-fc', type=str, default="$FC",
            help="Name of the Fortran compiler to use")
        parser.add_argument(
            '--cc', '-cc', type=str, default="$CC",
            help="Name of the C compiler to use")
        parser.add_argument(
            '--ld', '-ld', type=str, default="$LD",
            help="Name of the linker to use")
        parser.add_argument(
            '--fflags', '-fflags', type=str, default=None,
            help="Flags to be used by the Fortran compiler. These take "
                 "precedence over $FFLAGS and compiler flags added to the "
                 "compiler in default or site-specific settings, but give "
                 "way to path-specific flags set in compile_fortran_step "
                 "in the application script.")
        parser.add_argument(
            '--cflags', '-cflags', type=str, default=None,
            help="Flags to be used by the C compiler. These take precedence "
                 "over $CFLAGS and compiler flags added to the compiler in "
                 "default or site-specific settings, but give way to "
                 "path-specific flags set in compile_c_step in the "
                 "application script.")
        parser.add_argument(
            '--ldflags', '-ldflags', type=str, default=None,
            help="Flags to be used by the linker. These take precedence "
                 "over $LDFLAGS, and the flags and libararies added to the "
                 "linker in default or site-specific settings.")

        parser.add_argument(
            '--nprocs', '-n', type=int, default=1,
            help="Number of processes (default is 1)")
        parser.add_argument(
            '--mpi', '-mpi', default=True, action="store_true",
            help="Enable MPI")
        parser.add_argument(
            '--no-mpi', '-no-mpi', action="store_false",
            dest="mpi", help="Disable MPI")
        parser.add_argument(
            '--openmp', '-openmp', default=True, action="store_true",
            help="Enable OpenMP")
        parser.add_argument(
            '--no-openmp', '-no-openmp', action="store_false",
            dest="openmp", help="Disable OpenMP")
        parser.add_argument(
            '--openacc', '-openacc', default=True, action="store_true",
            help="Enable OpenACC")
        parser.add_argument(
            '--host', '-host', default="cpu", type=str,
            help="Determine the OpenACC or OpenMP: either 'cpu' or 'gpu'.")

        parser.add_argument("--site", "-s", type=str,
                            default="$SITE or 'default'",
                            help="Name of the site to use.")
        parser.add_argument("--platform", "-p", type=str,
                            default="$PLATFORM or 'default'",
                            help="Name of the platform of the site to use.")
        if self._site_config:
            valid_profiles = self._site_config.get_valid_profiles()
            parser.add_argument(
                '--profile', '-pro', type=str, default=valid_profiles[0],
                help=(f"Sets the compiler profile, choose from "
                      f"'{valid_profiles}'."))
        return parser

    def handle_command_line_options(self,
                                    parser: argparse.ArgumentParser) -> None:
        '''
        Analyse the actual command line options using the specified parser.
        The base implementation will handle the `--suite` parameter, and
        compiler/linker parameters (including the usage of environment
        variables). Needs to be overwritten to handle additional options
        specified by a derived script.

        :param argparse.ArgumentParser parser: the argument parser.
        '''
        # pylint: disable=too-many-branches
        self._args = parser.parse_args(sys.argv[1:])
        if self.args.host.lower() not in ["", "cpu", "gpu"]:
            raise RuntimeError(f"Invalid host directive "
                               f"'{self.args.host}'.")

        tr = ToolRepository()
        if self.args.available_compilers:
            all_available = []
            # We don't print the values immediately, since `is_available` runs
            # tests with debugging enabled, which adds a lot of debug output.
            # Instead write the combined list at the end and then exit.
            for compiler in tr[Category.C_COMPILER]:
                if compiler.is_available:
                    all_available.append(compiler)
            for compiler in tr[Category.FORTRAN_COMPILER]:
                if compiler.is_available:
                    all_available.append(compiler)
            for linker in tr[Category.LINKER]:
                if linker.is_available:
                    all_available.append(linker)
            print("\n----- Available compiler and linkers -----")
            for tool in all_available:
                print(tool)
            sys.exit()

        if not self._site_config:
            # If there is no site config, use the default (empty) profile
            self.args.profile = ""
        else:
            # Otherwise make sure the selected profile is supported:
            if (self.args.profile and self.args.profile
                    not in self._site_config.get_valid_profiles()):
                raise RuntimeError(f"Invalid profile '{self.args.profile}")
            if not self.args.profile:
                # If no default was selected, set the profile to be the
                # default, which is the first entry of all valid profiles:
                self.args.profile = self._site_config.get_valid_profiles()[0]

        if self.args.suite:
            tr.set_default_compiler_suite(self.args.suite)

            self.logger.info(f"Setting suite to '{self.args.suite}'.")
            # suite will overwrite use of env variables, so change the
            # value of these arguments to be none so they will be ignored
            if self.args.fc == "$FC":
                self.args.fc = None
            if self.args.cc == "$CC":
                self.args.cc = None
            if self.args.ld == "$LD":
                self.args.ld = None
        else:
            # If no suite is specified, if required set the defaults
            # for compilers based on the environment variables.
            if self.args.fc == "$FC":
                self.args.fc = os.environ.get("FC")
            if self.args.cc == "$CC":
                self.args.cc = os.environ.get("CC")
            if self.args.ld == "$LD":
                self.args.ld = os.environ.get("LD")

        # If no suite was specified, and a special tool was requested,
        # add it to the tool box:
        if self.args.cc:
            cc = tr.get_tool(Category.C_COMPILER, self.args.cc)
            self._tool_box.add_tool(cc)
        if self.args.fc:
            fc = tr.get_tool(Category.FORTRAN_COMPILER, self.args.fc)
            self._tool_box.add_tool(fc)
        if self.args.ld:
            ld = tr.get_tool(Category.LINKER, self.args.ld)
            self._tool_box.add_tool(ld)

        if self.args.fflags:
            # If the user specified Fortran compiler flags, add them
            # to the list of flags to be used by the Fortran compiler.
            self._fortran_compiler_flags_commandline = \
                self.args.fflags.split()
        if self.args.cflags:
            # If the user specified C compiler flags, add them
            # to the list of flags to be used by the C compiler.
            self._c_compiler_flags_commandline = \
                self.args.cflags.split()
        if self.args.ldflags:
            # If the user specified linker flags, add them
            # to the list of flags to be used by the linker.
            self._linker_flags_commandline = \
                self.args.ldflags.split()

    def define_preprocessor_flags_step(self) -> None:
        '''
        Top level function that sets preprocessor flags. The base
        implementation does nothing, should be overwritten.
        '''

    def get_linker_flags(self) -> List[str]:
        '''
        Base class for setting linker flags. This base implementation
        for now just returns an empty list.

        :returns: list of flags for the linker.
        '''
        return []

    def add_preprocessor_flags(
            self,
            list_of_flags: Union[AddFlags, str, List[AddFlags], List[str]]
            ) -> None:
        """
        This function appends a preprocessor flags to the internal list of
        all preprocessor flags, which will be passed to Fab's various
        preprocessing steps (for C, Fortran, and X90).

        Each flag can be either a str, or a path-specific instance of
        Fab's AddFlags object. For the convenience of the user, this function
        also accepts a single flag or a list of flags.

        No checking will be done if a flag is already in the list of flags.

        :param list_of_flags: the preprocessor flag(s) to add. This can be
            either a ``str`` or an ``AddFlags``, and in each case either a
            single item or a list.
        """

        # This convoluted test makes mypy happy
        if isinstance(list_of_flags, AddFlags):
            list_of_flags = [list_of_flags]
        elif isinstance(list_of_flags, str):
            list_of_flags = [list_of_flags]

        # While Fab still distinguishes between path-specific and common
        # flags, we have to sort these flags here:
        for flag in list_of_flags:
            if isinstance(flag, AddFlags):
                self._preprocessor_flags_path.append(flag)
            else:
                self._preprocessor_flags_common.append(flag)

    def grab_files_step(self) -> None:
        '''
        This should be overwritten by an application, since without this
        there are no source files.
        '''
        raise RuntimeError("You have to overwrite `grab_files` to define "
                           "the source code")

    def find_source_files_step(
            self,
            path_filters: Optional[Iterable[Union[Exclude, Include]]] = None
            ) -> None:
        """
        This function calls Fab's find_source_files, to identify and add
        all source files to Fab's artefact store.

        :param path_filters: optional list of path filters to be passed to
        Fab find_source_files, default is None.
        """
        find_source_files(self.config, path_filters=path_filters)

<<<<<<< HEAD
    def preprocess_c_step(self) -> None:
=======
    def preprocess_c_step(self,
                          path_flags: Optional[List[str]] = None) -> None:
>>>>>>> 242c0bfb
        """
        Calls Fab's preprocessing of all C files. It passes the
        common and path-specific flags set using add_preprocessor_flags.
        """
        preprocess_c(self.config,
                     common_flags=self.preprocess_flags_common,
                     path_flags=self.preprocess_flags_path)

    def preprocess_fortran_step(self) -> None:
        """
        Calls Fab's preprocessing of all fortran files. It passes the
        common and path-specific flags set using add_preprocessor_flags.
        """
        preprocess_fortran(self.config,
                           common_flags=self.preprocess_flags_common,
                           path_flags=self.preprocess_flags_path)

    def analyse_step(self) -> None:
        """
        Calls Fab's analyse. It passes the config and root symbol for
        Fab to analyze the source code dependencies.
        """
        if self._link_target == "executable":
            analyse(self.config, root_symbol=self.root_symbol)
        else:
            analyse(self.config, root_symbol=None)

    def compile_c_step(self) -> None:
        """
        Calls Fab's compile_c. It passes the config for Fab to compile
        all C files. Optionally, common flags, path-specific flags and
        alternative source can also be passed to Fab for compilation.
        """
        compile_c(self.config,
                  common_flags=self.c_compiler_flags_commandline)

    def compile_fortran_step(self, path_flags=None) -> None:
        """
        Calls Fab's compile_fortran. It passes the config for Fab to
        compile all Fortran files. Optionally, common flags, path-specific
        flags and alternative source can also be passed to Fab for
        compilation.
        """
        compile_fortran(self.config, 
                        common_flags=self.fortran_compiler_flags_commandline,
                        path_flags=path_flags)

    def archive_objects_step(self) -> None:
        """
        Calls Fab's archive_objects. At the moment, the config is passed
        to Fab to create an object archive.
        """
        archive_objects(self.config)

    def link_step(self) -> None:
        """
        Calls Fab's link_exe. It passes the config and a list of required
        library names set using get_linker_flags to Fab for linking.
        """
        if self._link_target == "static-library":
            out_path = self.config.project_workspace / f"lib{self._name}.a"
            archive_objects(self.config,
                            output_fpath=str(out_path))
        elif self._link_target == "shared-library":
            out_path = self.config.project_workspace / f"lib{self._name}.so"
            link_shared_object(self.config,
                               output_fpath=str(out_path),
                               flags=self.linker_flags_commandline)
        else:
            # Binary:
            link_exe(self.config, libs=self.get_linker_flags(), 
                     flags=self.linker_flags_commandline)

    def build(self) -> None:
        """
        This function defines the build process for Fab. Generally, a build
        process involves grabbing and finding Fortran and C source files for
        proprocessing, dependency analysis, compilation and linking.
        """
        # We need to use "with" to trigger the entrance/exit functionality,
        # but otherwise the config object is used from this object, so no
        # need to use it anywhere.
        with self._config as _:
            self.grab_files_step()
            self.find_source_files_step()
            # This is a Fab function, which the user won't need to be
            # able to overwrite.
            c_pragma_injector(self.config)
            self.define_preprocessor_flags_step()
            self.preprocess_c_step()
            self.preprocess_fortran_step()
            self.analyse_step()
            self.compile_c_step()
            self.compile_fortran_step()
            # Disable archiving due to
            # https://github.com/MetOffice/fab/issues/310
            # Archives can contain several versions of a file (with different)
            # hashes, meaning at link time an older version might be used,
            # even if a newer one is available.
            # self.archive_objects()
            self.link_step()


# ==========================================================================
if __name__ == "__main__":
    # This tests the BafBase class using the command line.
    logger = logging.getLogger('fab')
    logger.setLevel(logging.DEBUG)
    baf_base = BafBase(name="command-line-test",
                       root_symbol=None)<|MERGE_RESOLUTION|>--- conflicted
+++ resolved
@@ -108,7 +108,6 @@
             self._site_config.update_toolbox(self._config)
 
     @property
-<<<<<<< HEAD
     def root_symbol(self) -> str:
         '''
         :returns: the root symbol.
@@ -116,10 +115,8 @@
         return self._root_symbol
 
     @property
-    def site(self) -> str:
-=======
     def site(self) -> Optional[str]:
->>>>>>> 242c0bfb
+
         '''
         :returns: the site (or nonte if no site is specified)
         '''
@@ -524,12 +521,8 @@
         """
         find_source_files(self.config, path_filters=path_filters)
 
-<<<<<<< HEAD
     def preprocess_c_step(self) -> None:
-=======
-    def preprocess_c_step(self,
-                          path_flags: Optional[List[str]] = None) -> None:
->>>>>>> 242c0bfb
+
         """
         Calls Fab's preprocessing of all C files. It passes the
         common and path-specific flags set using add_preprocessor_flags.
